--- conflicted
+++ resolved
@@ -158,13 +158,11 @@
         self.garmin_connect_badge_challenges_url = (
             "proxy/badgechallenge-service/badgeChallenge/completed"
         )
-<<<<<<< HEAD
         self.garmin_connect_available_badge_challenges_url = (
             "proxy/badgechallenge-service/badgeChallenge/available"
-=======
+        )
         self.garmin_connect_non_completed_badge_challenges_url = (
             "proxy/badgechallenge-service/badgeChallenge/non-completed"
->>>>>>> 5904e017
         )
         self.garmin_connect_daily_sleep_url = (
             "proxy/wellness-service/wellness/dailySleepData"
@@ -527,21 +525,21 @@
 
         return self.modern_rest_client.get(url, params=params).json()
 
-<<<<<<< HEAD
     def get_available_badge_challenges(self, start, limit) -> Dict[str, Any]:
         """Return available badge challenges."""
 
         url = self.garmin_connect_available_badge_challenges_url
         params = {"start": str(start), "limit": str(limit)}
         logger.debug("Requesting available badge challenges")
-=======
+        
+        return self.modern_rest_client.get(url, params=params).json()
+
     def get_non_completed_badge_challenges(self, start, limit) -> Dict[str, Any]:
         """Return badge non-completed challenges for current user."""
 
         url = self.garmin_connect_non_completed_badge_challenges_url
         params = {"start": str(start), "limit": str(limit)}
         logger.debug("Requesting badge challenges for user")
->>>>>>> 5904e017
 
         return self.modern_rest_client.get(url, params=params).json()
 
