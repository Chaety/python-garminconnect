"""Python 3 API wrapper for Garmin Connect."""

import logging
import os
import re
from datetime import date, datetime, timezone
from enum import Enum, auto
from typing import Any

import garth

from .fit import FitEncoderWeight

logger = logging.getLogger(__name__)

# Constants for validation
MAX_ACTIVITY_LIMIT = 1000
MAX_HYDRATION_ML = 10000  # 10 liters
DATE_FORMAT_REGEX = r'^\d{4}-\d{2}-\d{2}$'
DATE_FORMAT_STR = '%Y-%m-%d'
TIMESTAMP_FORMAT_STR = '%Y-%m-%dT%H:%M:%S.%f'
VALID_WEIGHT_UNITS = {"kg", "lbs"}

# Add validation utilities
def _validate_date_format(date_str: str, param_name: str = "date") -> str:
    """Validate date string format YYYY-MM-DD."""
    if not isinstance(date_str, str):
        raise ValueError(f"{param_name} must be a string")

    # Remove any extra whitespace
    date_str = date_str.strip()

    if not re.match(DATE_FORMAT_REGEX, date_str):
        raise ValueError(f"{param_name} must be in format 'YYYY-MM-DD', got: {date_str}")

    try:
        # Validate that it's a real date
        datetime.strptime(date_str, DATE_FORMAT_STR)
    except ValueError as e:
        raise ValueError(f"Invalid {param_name}: {e}") from e

    return date_str

def _validate_positive_number(value: int | float, param_name: str = "value") -> int | float:
    """Validate that a number is positive."""
    if not isinstance(value, int | float):
        raise ValueError(f"{param_name} must be a number")

    if value <= 0:
        raise ValueError(f"{param_name} must be positive, got: {value}")

    return value

def _validate_non_negative_integer(value: int, param_name: str = "value") -> int:
    """Validate that a value is a non-negative integer."""
    if not isinstance(value, int):
        raise ValueError(f"{param_name} must be an integer")

    if value < 0:
        raise ValueError(f"{param_name} must be non-negative, got: {value}")

    return value


class Garmin:
    """Class for fetching data from Garmin Connect."""

    def __init__(
        self,
        email=None,
        password=None,
        is_cn=False,
        prompt_mfa=None,
        return_on_mfa=False,
    ):
        """Create a new class instance."""

        # Validate input types
        if email is not None and not isinstance(email, str):
            raise ValueError("email must be a string or None")
        if password is not None and not isinstance(password, str):
            raise ValueError("password must be a string or None")
        if not isinstance(is_cn, bool):
            raise ValueError("is_cn must be a boolean")
        if not isinstance(return_on_mfa, bool):
            raise ValueError("return_on_mfa must be a boolean")

        self.username = email
        self.password = password
        self.is_cn = is_cn
        self.prompt_mfa = prompt_mfa
        self.return_on_mfa = return_on_mfa

        self.garmin_connect_user_settings_url = (
            "/userprofile-service/userprofile/user-settings"
        )
        self.garmin_connect_userprofile_settings_url = (
            "/userprofile-service/userprofile/settings"
        )
        self.garmin_connect_devices_url = (
            "/device-service/deviceregistration/devices"
        )
        self.garmin_connect_device_url = "/device-service/deviceservice"

        self.garmin_connect_primary_device_url = (
            "/web-gateway/device-info/primary-training-device"
        )

        self.garmin_connect_solar_url = "/web-gateway/solar"
        self.garmin_connect_weight_url = "/weight-service"
        self.garmin_connect_daily_summary_url = (
            "/usersummary-service/usersummary/daily"
        )
        self.garmin_connect_metrics_url = (
            "/metrics-service/metrics/maxmet/daily"
        )
        self.garmin_connect_biometric_url = (
            "/biometric-service/biometric"
        )

        self.garmin_connect_biometric_stats_url = (
            "/biometric-service/stats"
        )
        self.garmin_connect_daily_hydration_url = (
            "/usersummary-service/usersummary/hydration/daily"
        )
        self.garmin_connect_set_hydration_url = (
            "usersummary-service/usersummary/hydration/log"
        )
        self.garmin_connect_daily_stats_steps_url = (
            "/usersummary-service/stats/steps/daily"
        )
        self.garmin_connect_personal_record_url = (
            "/personalrecord-service/personalrecord/prs"
        )
        self.garmin_connect_earned_badges_url = "/badge-service/badge/earned"
        self.garmin_connect_available_badges_url = (
            "/badge-service/badge/available"
        )
        self.garmin_connect_adhoc_challenges_url = (
            "/adhocchallenge-service/adHocChallenge/historical"
        )
        self.garmin_connect_adhoc_challenge_url = (
            "/adhocchallenge-service/adHocChallenge/"
        )
        self.garmin_connect_badge_challenges_url = (
            "/badgechallenge-service/badgeChallenge/completed"
        )
        self.garmin_connect_available_badge_challenges_url = (
            "/badgechallenge-service/badgeChallenge/available"
        )
        self.garmin_connect_non_completed_badge_challenges_url = (
            "/badgechallenge-service/badgeChallenge/non-completed"
        )
        self.garmin_connect_inprogress_virtual_challenges_url = (
            "/badgechallenge-service/virtualChallenge/inProgress"
        )
        self.garmin_connect_daily_sleep_url = (
            "/wellness-service/wellness/dailySleepData"
        )
        self.garmin_connect_daily_stress_url = (
            "/wellness-service/wellness/dailyStress"
        )
        self.garmin_connect_hill_score_url = (
            "/metrics-service/metrics/hillscore"
        )

        self.garmin_connect_daily_body_battery_url = (
            "/wellness-service/wellness/bodyBattery/reports/daily"
        )

        self.garmin_connect_body_battery_events_url = (
            "/wellness-service/wellness/bodyBattery/events"
        )

        self.garmin_connect_blood_pressure_endpoint = (
            "/bloodpressure-service/bloodpressure/range"
        )

        self.garmin_connect_set_blood_pressure_endpoint = (
            "/bloodpressure-service/bloodpressure"
        )

        self.garmin_connect_endurance_score_url = (
            "/metrics-service/metrics/endurancescore"
        )
        self.garmin_connect_menstrual_calendar_url = (
            "/periodichealth-service/menstrualcycle/calendar"
        )

        self.garmin_connect_menstrual_dayview_url = (
            "/periodichealth-service/menstrualcycle/dayview"
        )
        self.garmin_connect_pregnancy_snapshot_url = (
            "periodichealth-service/menstrualcycle/pregnancysnapshot"
        )
        self.garmin_connect_goals_url = "/goal-service/goal/goals"

        self.garmin_connect_rhr_url = "/userstats-service/wellness/daily"

        self.garmin_connect_hrv_url = "/hrv-service/hrv"

        self.garmin_connect_training_readiness_url = (
            "/metrics-service/metrics/trainingreadiness"
        )

        self.garmin_connect_race_predictor_url = (
            "/metrics-service/metrics/racepredictions"
        )
        self.garmin_connect_training_status_url = (
            "/metrics-service/metrics/trainingstatus/aggregated"
        )
        self.garmin_connect_user_summary_chart = (
            "/wellness-service/wellness/dailySummaryChart"
        )
        self.garmin_connect_floors_chart_daily_url = (
            "/wellness-service/wellness/floorsChartData/daily"
        )
        self.garmin_connect_heartrates_daily_url = (
            "/wellness-service/wellness/dailyHeartRate"
        )
        self.garmin_connect_daily_respiration_url = (
            "/wellness-service/wellness/daily/respiration"
        )
        self.garmin_connect_daily_spo2_url = (
            "/wellness-service/wellness/daily/spo2"
        )
        self.garmin_connect_daily_intensity_minutes = (
            "/wellness-service/wellness/daily/im"
        )
        self.garmin_all_day_stress_url = (
            "/wellness-service/wellness/dailyStress"
        )
        self.garmin_daily_events_url = "/wellness-service/wellness/dailyEvents"
        self.garmin_connect_activities = (
            "/activitylist-service/activities/search/activities"
        )
        self.garmin_connect_activities_baseurl = (
            "/activitylist-service/activities/"
        )
        self.garmin_connect_activity = "/activity-service/activity"
        self.garmin_connect_activity_types = (
            "/activity-service/activity/activityTypes"
        )
        self.garmin_connect_activity_fordate = (
            "/mobile-gateway/heartRate/forDate"
        )
        self.garmin_connect_fitnessstats = "/fitnessstats-service/activity"
        self.garmin_connect_fitnessage = "/fitnessage-service/fitnessage"

        self.garmin_connect_fit_download = "/download-service/files/activity"
        self.garmin_connect_tcx_download = (
            "/download-service/export/tcx/activity"
        )
        self.garmin_connect_gpx_download = (
            "/download-service/export/gpx/activity"
        )
        self.garmin_connect_kml_download = (
            "/download-service/export/kml/activity"
        )
        self.garmin_connect_csv_download = (
            "/download-service/export/csv/activity"
        )

        self.garmin_connect_upload = "/upload-service/upload"

        self.garmin_connect_gear = "/gear-service/gear/filterGear"
        self.garmin_connect_gear_baseurl = "/gear-service/gear/"

        self.garmin_request_reload_url = (
            "/wellness-service/wellness/epoch/request"
        )

        self.garmin_workouts = "/workout-service"

        self.garmin_connect_delete_activity_url = "/activity-service/activity"

        self.garmin_graphql_endpoint = "graphql-gateway/graphql"

        self.garth = garth.Client(
            domain="garmin.cn" if is_cn else "garmin.com",
            pool_connections=20,
            pool_maxsize=20,
        )

        self.display_name = None
        self.full_name = None
        self.unit_system = None

    def connectapi(self, path, **kwargs):
        """Wrapper for garth connectapi with error handling."""
        try:
            return self.garth.connectapi(path, **kwargs)
        except Exception as e:
            logger.error(f"API call failed for path '{path}': {e}")
            # Re-raise with more context but preserve original exception type
            if "auth" in str(e).lower() or "401" in str(e):
                raise GarminConnectAuthenticationError(f"Authentication failed: {e}") from e
            elif "429" in str(e) or "rate" in str(e).lower():
                raise GarminConnectTooManyRequestsError(f"Rate limit exceeded: {e}") from e
            else:
                raise GarminConnectConnectionError(f"Connection error: {e}") from e

    def download(self, path, **kwargs):
        """Wrapper for garth download with error handling."""
        try:
            return self.garth.download(path, **kwargs)
        except Exception as e:
            logger.error(f"Download failed for path '{path}': {e}")
            raise GarminConnectConnectionError(f"Download error: {e}") from e

    def login(self, /, tokenstore: str | None = None) -> tuple[Any, Any]:
        """Log in using Garth."""
        tokenstore = tokenstore or os.getenv("GARMINTOKENS")

        try:
            if tokenstore:
                if len(tokenstore) > 512:
                    self.garth.loads(tokenstore)
                else:
                    self.garth.load(tokenstore)

                # Validate profile data exists
                if not hasattr(self.garth, 'profile') or not self.garth.profile:
                    raise GarminConnectAuthenticationError("No profile data found in token")

                self.display_name = self.garth.profile.get("displayName")
                self.full_name = self.garth.profile.get("fullName")

                if not self.display_name:
                    raise GarminConnectAuthenticationError("Invalid profile data: missing displayName")

                settings = self.garth.connectapi(
                    self.garmin_connect_user_settings_url
                )

                if not settings or "userData" not in settings:
                    raise GarminConnectAuthenticationError("Failed to retrieve user settings")

                self.unit_system = settings["userData"].get("measurementSystem")

                return None, None
            else:
                # Validate credentials before attempting login
                if not self.username or not self.password:
                    raise GarminConnectAuthenticationError("Username and password are required")

                # Validate email format when actually used for login
                if self.username and '@' not in self.username:
                    raise GarminConnectAuthenticationError("Email must contain '@' symbol")

                if self.return_on_mfa:
                    token1, token2 = self.garth.login(
                        self.username,
                        self.password,
                        return_on_mfa=self.return_on_mfa,
                    )
                else:
                    token1, token2 = self.garth.login(
                        self.username, self.password, prompt_mfa=self.prompt_mfa
                    )

                    # Validate profile data after login
                    if not hasattr(self.garth, 'profile') or not self.garth.profile:
                        raise GarminConnectAuthenticationError("Login succeeded but no profile data received")

                    self.display_name = self.garth.profile.get("displayName")
                    self.full_name = self.garth.profile.get("fullName")

                    if not self.display_name:
                        raise GarminConnectAuthenticationError("Invalid profile data: missing displayName")

                    settings = self.garth.connectapi(
                        self.garmin_connect_user_settings_url
                    )

                    if not settings or "userData" not in settings:
                        raise GarminConnectAuthenticationError("Failed to retrieve user settings")

                    self.unit_system = settings["userData"].get("measurementSystem")

            return token1, token2

        except Exception as e:
            if isinstance(e, GarminConnectAuthenticationError):
                raise
            else:
                logger.error(f"Login failed: {e}")
                raise GarminConnectAuthenticationError(f"Login failed: {e}") from e

    def resume_login(self, client_state: dict, mfa_code: str):
        """Resume login using Garth."""
        result1, result2 = self.garth.resume_login(client_state, mfa_code)

        self.display_name = self.garth.profile["displayName"]
        self.full_name = self.garth.profile["fullName"]

        settings = self.garth.connectapi(self.garmin_connect_user_settings_url)
        self.unit_system = settings["userData"]["measurementSystem"]

        return result1, result2

    def get_full_name(self):
        """Return full name."""

        return self.full_name

    def get_unit_system(self):
        """Return unit system."""

        return self.unit_system

    def get_stats(self, cdate: str) -> dict[str, Any]:
        """
        Return user activity summary for 'cdate' format 'YYYY-MM-DD'
        (compat for garminconnect).
        """

        return self.get_user_summary(cdate)

    def get_user_summary(self, cdate: str) -> dict[str, Any]:
        """Return user activity summary for 'cdate' format 'YYYY-MM-DD'."""

        # Validate input
        cdate = _validate_date_format(cdate, "cdate")

        url = f"{self.garmin_connect_daily_summary_url}/{self.display_name}"
        params = {"calendarDate": cdate}
        logger.debug("Requesting user summary")

        response = self.connectapi(url, params=params)

        if not response:
            raise GarminConnectConnectionError("No data received from server")

        if response.get("privacyProtected") is True:
            raise GarminConnectAuthenticationError("Authentication error")

        return response

    def get_steps_data(self, cdate: str) -> list[dict[str, Any]]:
        """Fetch available steps data 'cDate' format 'YYYY-MM-DD'."""

        # Validate input
        cdate = _validate_date_format(cdate, "cdate")

        url = f"{self.garmin_connect_user_summary_chart}/{self.display_name}"
        params = {"date": cdate}
        logger.debug("Requesting steps data")

        response = self.connectapi(url, params=params)

        if response is None:
            logger.warning("No steps data received")
            return []

        return response

    def get_floors(self, cdate: str) -> dict[str, Any]:
        """Fetch available floors data 'cDate' format 'YYYY-MM-DD'."""

        # Validate input
        cdate = _validate_date_format(cdate, "cdate")

        url = f"{self.garmin_connect_floors_chart_daily_url}/{cdate}"
        logger.debug("Requesting floors data")

        response = self.connectapi(url)

        if response is None:
            raise GarminConnectConnectionError("No floors data received")

        return response

    def get_daily_steps(self, start: str, end: str):
        """Fetch available steps data 'start' and 'end' format 'YYYY-MM-DD'."""

        # Validate inputs
        start = _validate_date_format(start, "start")
        end = _validate_date_format(end, "end")

        # Validate date range
        start_date = datetime.strptime(start, '%Y-%m-%d').date()
        end_date = datetime.strptime(end, '%Y-%m-%d').date()

        if start_date > end_date:
            raise ValueError("start date cannot be after end date")

        url = f"{self.garmin_connect_daily_stats_steps_url}/{start}/{end}"
        logger.debug("Requesting daily steps data")

        return self.connectapi(url)

    def get_heart_rates(self, cdate: str) -> dict[str, Any]:
        """Fetch available heart rates data 'cDate' format 'YYYY-MM-DD'.

        Args:
            cdate: Date string in format 'YYYY-MM-DD'

        Returns:
            Dictionary containing heart rate data for the specified date

        Raises:
            ValueError: If cdate format is invalid
            GarminConnectConnectionError: If no data received
            GarminConnectAuthenticationError: If authentication fails
        """

        # Validate input
        cdate = _validate_date_format(cdate, "cdate")

        url = f"{self.garmin_connect_heartrates_daily_url}/{self.display_name}"
        params = {"date": cdate}
        logger.debug("Requesting heart rates")

        response = self.connectapi(url, params=params)

        if response is None:
            raise GarminConnectConnectionError("No heart rate data received")

        return response

    def get_stats_and_body(self, cdate):
        """Return activity data and body composition (compat for garminconnect)."""

        return {
            **self.get_stats(cdate),
            **self.get_body_composition(cdate)["totalAverage"],
        }

    def get_body_composition(
        self, startdate: str, enddate=None
    ) -> dict[str, Any]:
        """
        Return available body composition data for 'startdate' format
        'YYYY-MM-DD' through enddate 'YYYY-MM-DD'.
        """

        if enddate is None:
            enddate = startdate
        url = f"{self.garmin_connect_weight_url}/weight/dateRange"
        params = {"startDate": str(startdate), "endDate": str(enddate)}
        logger.debug("Requesting body composition")

        return self.connectapi(url, params=params)

    def add_body_composition(
        self,
        timestamp: str | None,
        weight: float,
        percent_fat: float | None = None,
        percent_hydration: float | None = None,
        visceral_fat_mass: float | None = None,
        bone_mass: float | None = None,
        muscle_mass: float | None = None,
        basal_met: float | None = None,
        active_met: float | None = None,
        physique_rating: float | None = None,
        metabolic_age: float | None = None,
        visceral_fat_rating: float | None = None,
        bmi: float | None = None,
    ):
        dt = datetime.fromisoformat(timestamp) if timestamp else datetime.now()
        fitEncoder = FitEncoderWeight()
        fitEncoder.write_file_info()
        fitEncoder.write_file_creator()
        fitEncoder.write_device_info(dt)
        fitEncoder.write_weight_scale(
            dt,
            weight=weight,
            percent_fat=percent_fat,
            percent_hydration=percent_hydration,
            visceral_fat_mass=visceral_fat_mass,
            bone_mass=bone_mass,
            muscle_mass=muscle_mass,
            basal_met=basal_met,
            active_met=active_met,
            physique_rating=physique_rating,
            metabolic_age=metabolic_age,
            visceral_fat_rating=visceral_fat_rating,
            bmi=bmi,
        )
        fitEncoder.finish()

        url = self.garmin_connect_upload
        files = {
            "file": ("body_composition.fit", fitEncoder.getvalue()),
        }
        return self.garth.post("connectapi", url, files=files, api=True)

    def add_weigh_in(
        self, weight: int | float, unitKey: str = "kg", timestamp: str = ""
    ):
        """Add a weigh-in (default to kg)"""

        # Validate inputs
        weight = _validate_positive_number(weight, "weight")

        if unitKey not in VALID_WEIGHT_UNITS:
            raise ValueError(f"unitKey must be one of {VALID_WEIGHT_UNITS}")

        url = f"{self.garmin_connect_weight_url}/user-weight"

        try:
            dt = datetime.fromisoformat(timestamp) if timestamp else datetime.now()
        except ValueError as e:
            raise ValueError(f"Invalid timestamp format: {e}") from e

        # Apply timezone offset to get UTC/GMT time
        dtGMT = dt.astimezone(timezone.utc)
        payload = {
            "dateTimestamp": dt.isoformat()[:19] + ".00",
            "gmtTimestamp": dtGMT.isoformat()[:19] + ".00",
            "unitKey": unitKey,
            "sourceType": "MANUAL",
            "value": weight,
        }
        logger.debug("Adding weigh-in")

        return self.garth.post("connectapi", url, json=payload)

    def add_weigh_in_with_timestamps(
        self,
        weight: int,
        unitKey: str = "kg",
        dateTimestamp: str = "",
        gmtTimestamp: str = "",
    ):
        """Add a weigh-in with explicit timestamps (default to kg)"""

        url = f"{self.garmin_connect_weight_url}/user-weight"

        # Validate and format the timestamps
        dt = (
            datetime.fromisoformat(dateTimestamp)
            if dateTimestamp
            else datetime.now()
        )
        dtGMT = (
            datetime.fromisoformat(gmtTimestamp)
            if gmtTimestamp
            else dt.astimezone(timezone.utc)
        )

        # Build the payload
        payload = {
            "dateTimestamp": dt.isoformat()[:19] + ".00",  # Local time
            "gmtTimestamp": dtGMT.isoformat()[:19] + ".00",  # GMT/UTC time
            "unitKey": unitKey,
            "sourceType": "MANUAL",
            "value": weight,
        }

        # Debug log for payload
        logger.debug(f"Adding weigh-in with explicit timestamps: {payload}")

        # Make the POST request
        return self.garth.post("connectapi", url, json=payload)

    def get_weigh_ins(self, startdate: str, enddate: str):
        """Get weigh-ins between startdate and enddate using format 'YYYY-MM-DD'."""

        url = f"{self.garmin_connect_weight_url}/weight/range/{startdate}/{enddate}"
        params = {"includeAll": True}
        logger.debug("Requesting weigh-ins")

        return self.connectapi(url, params=params)

    def get_daily_weigh_ins(self, cdate: str):
        """Get weigh-ins for 'cdate' format 'YYYY-MM-DD'."""

        url = f"{self.garmin_connect_weight_url}/weight/dayview/{cdate}"
        params = {"includeAll": True}
        logger.debug("Requesting weigh-ins")

        return self.connectapi(url, params=params)

    def delete_weigh_in(self, weight_pk: str, cdate: str):
        """Delete specific weigh-in."""
        url = f"{self.garmin_connect_weight_url}/weight/{cdate}/byversion/{weight_pk}"
        logger.debug("Deleting weigh-in")

        return self.garth.request(
            "DELETE",
            "connectapi",
            url,
            api=True,
        )

    def delete_weigh_ins(self, cdate: str, delete_all: bool = False):
        """
        Delete weigh-in for 'cdate' format 'YYYY-MM-DD'.
        Includes option to delete all weigh-ins for that date.
        """

        daily_weigh_ins = self.get_daily_weigh_ins(cdate)
        weigh_ins = daily_weigh_ins.get("dateWeightList", [])
        if not weigh_ins or len(weigh_ins) == 0:
            logger.warning(f"No weigh-ins found on {cdate}")
            return
        elif len(weigh_ins) > 1:
            logger.warning(f"Multiple weigh-ins found for {cdate}")
            if not delete_all:
                logger.warning(
                    f"Set delete_all to True to delete all {len(weigh_ins)} weigh-ins"
                )
                return

        for w in weigh_ins:
            self.delete_weigh_in(w["samplePk"], cdate)

        return len(weigh_ins)

    def get_body_battery(
        self, startdate: str, enddate=None
    ) -> list[dict[str, Any]]:
        """
        Return body battery values by day for 'startdate' format
        'YYYY-MM-DD' through enddate 'YYYY-MM-DD'
        """

        if enddate is None:
            enddate = startdate
        url = self.garmin_connect_daily_body_battery_url
        params = {"startDate": str(startdate), "endDate": str(enddate)}
        logger.debug("Requesting body battery data")

        return self.connectapi(url, params=params)

    def get_body_battery_events(self, cdate: str) -> list[dict[str, Any]]:
        """
        Return body battery events for date 'cdate' format 'YYYY-MM-DD'.
        The return value is a list of dictionaries, where each dictionary contains event data for a specific event.
        Events can include sleep, recorded activities, auto-detected activities, and naps
        """

        url = f"{self.garmin_connect_body_battery_events_url}/{cdate}"
        logger.debug("Requesting body battery event data")

        return self.connectapi(url)

    def set_blood_pressure(
        self,
        systolic: int,
        diastolic: int,
        pulse: int,
        timestamp: str = "",
        notes: str = "",
    ):
        """
        Add blood pressure measurement
        """

        url = f"{self.garmin_connect_set_blood_pressure_endpoint}"
        dt = datetime.fromisoformat(timestamp) if timestamp else datetime.now()
        # Apply timezone offset to get UTC/GMT time
        dtGMT = dt.astimezone(timezone.utc)
        payload = {
            "measurementTimestampLocal": dt.isoformat()[:19] + ".00",
            "measurementTimestampGMT": dtGMT.isoformat()[:19] + ".00",
            "systolic": systolic,
            "diastolic": diastolic,
            "pulse": pulse,
            "sourceType": "MANUAL",
            "notes": notes,
        }

        logger.debug("Adding blood pressure")

        return self.garth.post("connectapi", url, json=payload)

    def get_blood_pressure(
        self, startdate: str, enddate=None
    ) -> dict[str, Any]:
        """
        Returns blood pressure by day for 'startdate' format
        'YYYY-MM-DD' through enddate 'YYYY-MM-DD'
        """

        if enddate is None:
            enddate = startdate
        url = f"{self.garmin_connect_blood_pressure_endpoint}/{startdate}/{enddate}"
        params = {"includeAll": True}
        logger.debug("Requesting blood pressure data")

        return self.connectapi(url, params=params)

    def delete_blood_pressure(self, version: str, cdate: str):
        """Delete specific blood pressure measurement."""
        url = f"{self.garmin_connect_set_blood_pressure_endpoint}/{cdate}/{version}"
        logger.debug("Deleting blood pressure measurement")

        return self.garth.request(
            "DELETE",
            "connectapi",
            url,
            api=True,
        )

    def get_max_metrics(self, cdate: str) -> dict[str, Any]:
        """Return available max metric data for 'cdate' format 'YYYY-MM-DD'."""

        url = f"{self.garmin_connect_metrics_url}/{cdate}/{cdate}"
        logger.debug("Requesting max metrics")

        return self.connectapi(url)

    def get_lactate_threshold(self, *,latest: bool=True, start_date: Optional[str|date]=None, end_date: Optional[str|date]=None, aggregation: str ="daily") -> Dict:
        """
        Returns Running Lactate Threshold information, including heart rate, power, and speed

        :param bool required - latest: Whether to query for the latest Lactate Threshold info or a range.  False if querying a range
        :param date optional - start_date: The first date in the range to query, format 'YYYY-MM-DD'.  Required if `latest` is False.  Ignored if `latest` is True
        :param date optional - end_date: The last date in the range to query, format 'YYYY-MM-DD'. Defaults to current data. Ignored if `latest` is True
        :param str optional - aggregation: How to aggregate the data. Must be one of `daily`, `weekly`, `monthly`, `yearly`.

        """

        if latest:

            speed_and_heart_rate_url = f"{self.garmin_connect_biometric_url}/latestLactateThreshold"
            power_url = f"{self.garmin_connect_biometric_url}/powerToWeight/latest/{date.today()}?sport=Running"

            power = self.connectapi(power_url)
            try:
                power_dict = power[0]
            except IndexError:
                # If no power available
                power_dict = {}

            speed_and_heart_rate = self.connectapi(speed_and_heart_rate_url)

            speed_and_heart_rate_dict = {
                "userProfilePK": None,
                "version": None,
                "calendarDate": None,
                "sequence": None,
                "speed": None,
                "heartRate": None,
                "heartRateCycling": None
            }

            # Garmin /latestLactateThreshold endpoint returns a list of two
            # (or more, if cyclingHeartRate ever gets values) nearly identical dicts.
            # We're combining them here
            for entry in speed_and_heart_rate:
                if entry['speed'] is not None:
                    speed_and_heart_rate_dict["userProfilePK"] = entry["userProfilePK"]
                    speed_and_heart_rate_dict["version"] = entry["version"]
                    speed_and_heart_rate_dict["calendarDate"] = entry["calendarDate"]
                    speed_and_heart_rate_dict["sequence"] = entry["sequence"]
                    speed_and_heart_rate_dict["speed"] = entry["speed"]

                # This is not a typo. The Garmin dictionary has a typo as of 2025-07-08, refering to it as "hearRate"
                elif entry['hearRate'] is not None:
                    speed_and_heart_rate_dict["heartRate"] = entry["hearRate"] # Fix Garmin's typo

                # Doesn't exist for me but adding it just in case.  We'll check for each entry
                if entry['heartRateCycling'] is not None:
                    speed_and_heart_rate_dict["heartRateCycling"] = entry["heartRateCycling"]

            return {
                "speed_and_heart_rate": speed_and_heart_rate_dict,
                "power": power_dict
            }


        if start_date is None:
            raise ValueError("You must either specify 'latest=True' or a start_date")

        if end_date is None:
            end_date = date.today().isoformat()

        _valid_aggregations = {"daily", "weekly", "monthly", "yearly"}
        if aggregation not in _valid_aggregations:
            raise ValueError(f"aggregation must be one of {_valid_aggregations}")

        speed_url = f"{self.garmin_connect_biometric_stats_url}/lactateThresholdSpeed/range/{start_date}/{end_date}?sport=RUNNING&aggregation={aggregation}&aggregationStrategy=LATEST"

        heart_rate_url = f"{self.garmin_connect_biometric_stats_url}/lactateThresholdHeartRate/range/{start_date}/{end_date}?sport=RUNNING&aggregation={aggregation}&aggregationStrategy=LATEST"

        power_url = f"{self.garmin_connect_biometric_stats_url}/functionalThresholdPower/range/{start_date}/{end_date}?sport=RUNNING&aggregation={aggregation}&aggregationStrategy=LATEST"

        speed = self.connectapi(speed_url)
        heart_rate = self.connectapi(heart_rate_url)
        power = self.connectapi(power_url)

        return {"speed": speed, "heart_rate": heart_rate, "power": power}

    def add_hydration_data(
        self, value_in_ml: float, timestamp=None, cdate: str | None = None
    ) -> dict[str, Any]:
        """Add hydration data in ml.  Defaults to current date and current timestamp if left empty
        :param float required - value_in_ml: The number of ml of water you wish to add (positive) or subtract (negative)
        :param timestamp optional - timestamp: The timestamp of the hydration update, format 'YYYY-MM-DDThh:mm:ss.ms' Defaults to current timestamp
        :param date optional - cdate: The date of the weigh in, format 'YYYY-MM-DD'. Defaults to current date
        """

        # Validate inputs
        if not isinstance(value_in_ml, int | float):
            raise ValueError("value_in_ml must be a number")

        # Allow negative values for subtraction but validate reasonable range
        if abs(value_in_ml) > MAX_HYDRATION_ML:
            raise ValueError(f"value_in_ml seems unreasonably high (>{MAX_HYDRATION_ML}ml)")

        url = self.garmin_connect_set_hydration_url

        if timestamp is None and cdate is None:
            # If both are null, use today and now
            raw_date = date.today()
            cdate = str(raw_date)

            raw_ts = datetime.now()
            timestamp = datetime.strftime(raw_ts, "%Y-%m-%dT%H:%M:%S.%f")

        elif cdate is not None and timestamp is None:
            # If cdate is not null, validate and use timestamp associated with midnight
            cdate = _validate_date_format(cdate, "cdate")
            try:
                raw_ts = datetime.strptime(cdate, "%Y-%m-%d")
                timestamp = datetime.strftime(raw_ts, "%Y-%m-%dT%H:%M:%S.%f")
            except ValueError as e:
                raise ValueError(f"Invalid cdate: {e}") from e

        elif cdate is None and timestamp is not None:
            # If timestamp is not null, validate and set cdate equal to date part of timestamp
            if not isinstance(timestamp, str):
                raise ValueError("timestamp must be a string")
            try:
                raw_ts = datetime.strptime(timestamp, "%Y-%m-%dT%H:%M:%S.%f")
                cdate = str(raw_ts.date())
            except ValueError as e:
                raise ValueError(f"Invalid timestamp format (expected YYYY-MM-DDTHH:MM:SS.ffffff): {e}") from e
        else:
            # Both provided - validate consistency
            cdate = _validate_date_format(cdate, "cdate")
            if not isinstance(timestamp, str):
                raise ValueError("timestamp must be a string")
            try:
                raw_ts = datetime.strptime(timestamp, "%Y-%m-%dT%H:%M:%S.%f")
                ts_date = str(raw_ts.date())
                if ts_date != cdate:
                    raise ValueError(f"timestamp date ({ts_date}) doesn't match cdate ({cdate})")
            except ValueError as e:
                if "doesn't match" in str(e):
                    raise
                raise ValueError(f"Invalid timestamp format: {e}") from e

        payload = {
            "calendarDate": cdate,
            "timestampLocal": timestamp,
            "valueInML": value_in_ml,
        }

        logger.debug("Adding hydration data")

        return self.garth.put("connectapi", url, json=payload)

    def get_hydration_data(self, cdate: str) -> dict[str, Any]:
        """Return available hydration data 'cdate' format 'YYYY-MM-DD'."""

        url = f"{self.garmin_connect_daily_hydration_url}/{cdate}"
        logger.debug("Requesting hydration data")

        return self.connectapi(url)

    def get_respiration_data(self, cdate: str) -> dict[str, Any]:
        """Return available respiration data 'cdate' format 'YYYY-MM-DD'."""

        url = f"{self.garmin_connect_daily_respiration_url}/{cdate}"
        logger.debug("Requesting respiration data")

        return self.connectapi(url)

    def get_spo2_data(self, cdate: str) -> dict[str, Any]:
        """Return available SpO2 data 'cdate' format 'YYYY-MM-DD'."""

        url = f"{self.garmin_connect_daily_spo2_url}/{cdate}"
        logger.debug("Requesting SpO2 data")

        return self.connectapi(url)

    def get_intensity_minutes_data(self, cdate: str) -> dict[str, Any]:
        """Return available Intensity Minutes data 'cdate' format 'YYYY-MM-DD'."""

        url = f"{self.garmin_connect_daily_intensity_minutes}/{cdate}"
        logger.debug("Requesting Intensity Minutes data")

        return self.connectapi(url)

    def get_all_day_stress(self, cdate: str) -> dict[str, Any]:
        """Return available all day stress data 'cdate' format 'YYYY-MM-DD'."""

        url = f"{self.garmin_all_day_stress_url}/{cdate}"
        logger.debug("Requesting all day stress data")

        return self.connectapi(url)

    def get_all_day_events(self, cdate: str) -> dict[str, Any]:
        """
        Return available daily events data 'cdate' format 'YYYY-MM-DD'.
        Includes autodetected activities, even if not recorded on the watch
        """

        url = f"{self.garmin_daily_events_url}?calendarDate={cdate}"
        logger.debug("Requesting all day events data")

        return self.connectapi(url)

    def get_personal_record(self) -> dict[str, Any]:
        """Return personal records for current user."""

        url = f"{self.garmin_connect_personal_record_url}/{self.display_name}"
        logger.debug("Requesting personal records for user")

        return self.connectapi(url)

<<<<<<< HEAD
    def get_earned_badges(self) -> dict[str, Any]:
=======
    def get_earned_badges(self) -> List[Dict[str, Any]]:
>>>>>>> 0caa04a5
        """Return earned badges for current user."""

        url = self.garmin_connect_earned_badges_url
        logger.debug("Requesting earned badges for user")

        return self.connectapi(url)

<<<<<<< HEAD
    def get_adhoc_challenges(self, start, limit) -> dict[str, Any]:
=======
    def get_available_badges(self) -> list[dict]:
        """Return available badges for current user."""

        url = self.garmin_connect_available_badges_url
        logger.debug("Requesting available badges for user")

        return self.connectapi(url, params={"showExclusiveBadge": "true"})

    def get_in_progress_badges(self) -> list[dict]:
        """Return in progress badges for current user."""

        logger.debug("Requesting in progress badges for user")

        earned_badges = self.get_earned_badges()
        available_badges = self.get_available_badges()

        # Filter out badges that are not in progress
        def is_badge_in_progress(badge: dict) -> bool:
            """Return True if the badge is in progress."""
            progress = badge.get("badgeProgressValue")
            if not progress:
                return False
            if progress == 0:
                return False
            target = badge.get("badgeTargetValue")
            if progress == target:
                if badge.get("badgeLimitCount") is None:
                    return False
                return (
                    badge.get("badgeEarnedNumber", 0)
                    < badge["badgeLimitCount"]
                )
            return True

        earned_in_progress_badges = list(
            filter(is_badge_in_progress, earned_badges)
        )
        available_in_progress_badges = list(
            filter(is_badge_in_progress, available_badges)
        )

        combined = {b["badgeId"]: b for b in earned_in_progress_badges}
        combined.update(
            {b["badgeId"]: b for b in available_in_progress_badges}
        )
        return list(combined.values())

    def get_adhoc_challenges(self, start, limit) -> Dict[str, Any]:
>>>>>>> 0caa04a5
        """Return adhoc challenges for current user."""

        url = self.garmin_connect_adhoc_challenges_url
        params = {"start": str(start), "limit": str(limit)}
        logger.debug("Requesting adhoc challenges for user")

        return self.connectapi(url, params=params)

    def get_badge_challenges(self, start, limit) -> dict[str, Any]:
        """Return badge challenges for current user."""

        url = self.garmin_connect_badge_challenges_url
        params = {"start": str(start), "limit": str(limit)}
        logger.debug("Requesting badge challenges for user")

        return self.connectapi(url, params=params)

    def get_available_badge_challenges(self, start, limit) -> dict[str, Any]:
        """Return available badge challenges."""

        url = self.garmin_connect_available_badge_challenges_url
        params = {"start": str(start), "limit": str(limit)}
        logger.debug("Requesting available badge challenges")

        return self.connectapi(url, params=params)

    def get_non_completed_badge_challenges(
        self, start, limit
    ) -> dict[str, Any]:
        """Return badge non-completed challenges for current user."""

        url = self.garmin_connect_non_completed_badge_challenges_url
        params = {"start": str(start), "limit": str(limit)}
        logger.debug("Requesting badge challenges for user")

        return self.connectapi(url, params=params)

    def get_inprogress_virtual_challenges(
        self, start, limit
    ) -> dict[str, Any]:
        """Return in-progress virtual challenges for current user."""

        url = self.garmin_connect_inprogress_virtual_challenges_url
        params = {"start": str(start), "limit": str(limit)}
        logger.debug("Requesting in-progress virtual challenges for user")

        return self.connectapi(url, params=params)

    def get_sleep_data(self, cdate: str) -> dict[str, Any]:
        """Return sleep data for current user."""

        url = f"{self.garmin_connect_daily_sleep_url}/{self.display_name}"
        params = {"date": str(cdate), "nonSleepBufferMinutes": 60}
        logger.debug("Requesting sleep data")

        return self.connectapi(url, params=params)

    def get_stress_data(self, cdate: str) -> dict[str, Any]:
        """Return stress data for current user."""

        url = f"{self.garmin_connect_daily_stress_url}/{cdate}"
        logger.debug("Requesting stress data")

        return self.connectapi(url)

    def get_rhr_day(self, cdate: str) -> dict[str, Any]:
        """Return resting heartrate data for current user."""

        url = f"{self.garmin_connect_rhr_url}/{self.display_name}"
        params = {
            "fromDate": str(cdate),
            "untilDate": str(cdate),
            "metricId": 60,
        }
        logger.debug("Requesting resting heartrate data")

        return self.connectapi(url, params=params)

    def get_hrv_data(self, cdate: str) -> dict[str, Any]:
        """Return Heart Rate Variability (hrv) data for current user."""

        url = f"{self.garmin_connect_hrv_url}/{cdate}"
        logger.debug("Requesting Heart Rate Variability (hrv) data")

        return self.connectapi(url)

    def get_training_readiness(self, cdate: str) -> dict[str, Any]:
        """Return training readiness data for current user."""

        url = f"{self.garmin_connect_training_readiness_url}/{cdate}"
        logger.debug("Requesting training readiness data")

        return self.connectapi(url)

    def get_endurance_score(self, startdate: str, enddate=None):
        """
        Return endurance score by day for 'startdate' format 'YYYY-MM-DD'
        through enddate 'YYYY-MM-DD'.
        Using a single day returns the precise values for that day.
        Using a range returns the aggregated weekly values for that week.
        """

        if enddate is None:
            url = self.garmin_connect_endurance_score_url
            params = {"calendarDate": str(startdate)}
            logger.debug("Requesting endurance score data for a single day")

            return self.connectapi(url, params=params)
        else:
            url = f"{self.garmin_connect_endurance_score_url}/stats"
            params = {
                "startDate": str(startdate),
                "endDate": str(enddate),
                "aggregation": "weekly",
            }
            logger.debug("Requesting endurance score data for a range of days")

            return self.connectapi(url, params=params)

    def get_race_predictions(self, startdate=None, enddate=None, _type=None):
        """
        Return race predictions for the 5k, 10k, half marathon and marathon.
        Accepts either 0 parameters or all three:
        If all parameters are empty, returns the race predictions for the current date
        Or returns the race predictions for each day or month in the range provided

        Keyword Arguments:
        'startdate' the date of the earliest race predictions
        Cannot be more than one year before 'enddate'
        'enddate' the date of the last race predictions
        '_type' either 'daily' (the predictions for each day in the range) or
        'monthly' (the aggregated monthly prediction for each month in the range)
        """

        valid = {"daily", "monthly", None}
        if _type not in valid:
            raise ValueError(f"results: _type must be one of {valid!r}.")

        if _type is None and startdate is None and enddate is None:
            url = (
                self.garmin_connect_race_predictor_url
                + f"/latest/{self.display_name}"
            )
            return self.connectapi(url)

        elif (
            _type is not None and startdate is not None and enddate is not None
        ):
            url = (
                self.garmin_connect_race_predictor_url
                + f"/{_type}/{self.display_name}"
            )
            params = {
                "fromCalendarDate": str(startdate),
                "toCalendarDate": str(enddate),
            }
            return self.connectapi(url, params=params)

        else:
            raise ValueError(
                "You must either provide all parameters or no parameters"
            )

    def get_training_status(self, cdate: str) -> dict[str, Any]:
        """Return training status data for current user."""

        url = f"{self.garmin_connect_training_status_url}/{cdate}"
        logger.debug("Requesting training status data")

        return self.connectapi(url)

    def get_fitnessage_data(self, cdate: str) -> dict[str, Any]:
        """Return Fitness Age data for current user."""

        url = f"{self.garmin_connect_fitnessage}/{cdate}"
        logger.debug("Requesting Fitness Age data")

        return self.connectapi(url)

    def get_hill_score(self, startdate: str, enddate=None):
        """
        Return hill score by day from 'startdate' format 'YYYY-MM-DD'
        to enddate 'YYYY-MM-DD'
        """

        if enddate is None:
            url = self.garmin_connect_hill_score_url
            params = {"calendarDate": str(startdate)}
            logger.debug("Requesting hill score data for a single day")

            return self.connectapi(url, params=params)

        else:
            url = f"{self.garmin_connect_hill_score_url}/stats"
            params = {
                "startDate": str(startdate),
                "endDate": str(enddate),
                "aggregation": "daily",
            }
            logger.debug("Requesting hill score data for a range of days")

            return self.connectapi(url, params=params)

    def get_devices(self) -> list[dict[str, Any]]:
        """Return available devices for the current user account."""

        url = self.garmin_connect_devices_url
        logger.debug("Requesting devices")

        return self.connectapi(url)

    def get_device_settings(self, device_id: str) -> dict[str, Any]:
        """Return device settings for device with 'device_id'."""

        url = f"{self.garmin_connect_device_url}/device-info/settings/{device_id}"
        logger.debug("Requesting device settings")

        return self.connectapi(url)

    def get_primary_training_device(self) -> dict[str, Any]:
        """Return detailed information around primary training devices, included the specified device and the
        priority of all devices.
        """

        url = self.garmin_connect_primary_device_url
        logger.debug("Requesting primary training device information")

        return self.connectapi(url)

    def get_device_solar_data(
        self, device_id: str, startdate: str, enddate=None
    ) -> dict[str, Any]:
        """Return solar data for compatible device with 'device_id'"""
        if enddate is None:
            enddate = startdate
            single_day = True
        else:
            single_day = False

        params = {"singleDayView": single_day}

        url = f"{self.garmin_connect_solar_url}/{device_id}/{startdate}/{enddate}"

        return self.connectapi(url, params=params)["deviceSolarInput"]

    def get_device_alarms(self) -> list[Any]:
        """Get list of active alarms from all devices."""

        logger.debug("Requesting device alarms")

        alarms = []
        devices = self.get_devices()
        for device in devices:
            device_settings = self.get_device_settings(device["deviceId"])
            device_alarms = device_settings["alarms"]
            if device_alarms is not None:
                alarms += device_alarms
        return alarms

    def get_device_last_used(self):
        """Return device last used."""

        url = f"{self.garmin_connect_device_url}/mylastused"
        logger.debug("Requesting device last used")

        return self.connectapi(url)

    def get_activities(
        self,
        start: int = 0,
        limit: int = 20,
        activitytype: str | None = None,
    ):
        """
        Return available activities.
        :param start: Starting activity offset, where 0 means the most recent activity
        :param limit: Number of activities to return
        :param activitytype: (Optional) Filter activities by type
        :return: List of activities from Garmin
        """

        # Validate inputs
        start = _validate_non_negative_integer(start, "start")
        limit = _validate_positive_number(limit, "limit")

        if limit > MAX_ACTIVITY_LIMIT:
            raise ValueError(f"limit cannot exceed {MAX_ACTIVITY_LIMIT}")

        url = self.garmin_connect_activities
        params = {"start": str(start), "limit": str(limit)}
        if activitytype:
            params["activityType"] = str(activitytype)

        logger.debug(f"Requesting activities from {start} with limit {limit}")

        activities = self.connectapi(url, params=params)

        if activities is None:
            logger.warning("No activities data received")
            return []

        return activities

    def get_activities_fordate(self, fordate: str):
        """Return available activities for date."""

        url = f"{self.garmin_connect_activity_fordate}/{fordate}"
        logger.debug(f"Requesting activities for date {fordate}")

        return self.connectapi(url)

    def set_activity_name(self, activity_id, title):
        """Set name for activity with id."""

        url = f"{self.garmin_connect_activity}/{activity_id}"
        payload = {"activityId": activity_id, "activityName": title}

        return self.garth.put("connectapi", url, json=payload, api=True)

    def set_activity_type(
        self, activity_id, type_id, type_key, parent_type_id
    ):
        url = f"{self.garmin_connect_activity}/{activity_id}"
        payload = {
            "activityId": activity_id,
            "activityTypeDTO": {
                "typeId": type_id,
                "typeKey": type_key,
                "parentTypeId": parent_type_id,
            },
        }
        logger.debug(f"Changing activity type: {str(payload)}")
        return self.garth.put("connectapi", url, json=payload, api=True)

    def create_manual_activity_from_json(self, payload):
        url = f"{self.garmin_connect_activity}"
        logger.debug(f"Uploading manual activity: {str(payload)}")
        return self.garth.post("connectapi", url, json=payload, api=True)

    def create_manual_activity(
        self,
        start_datetime,
        timezone,
        type_key,
        distance_km,
        duration_min,
        activity_name,
    ):
        """
        Create a private activity manually with a few basic parameters.
        type_key - Garmin field representing type of activity. See https://connect.garmin.com/modern/main/js/properties/activity_types/activity_types.properties
                    Value to use is the key without 'activity_type_' prefix, e.g. 'resort_skiing'
        start_datetime - timestamp in this pattern "2023-12-02T10:00:00.00"
        timezone - local timezone of the activity, e.g. 'Europe/Paris'
        distance_km - distance of the activity in kilometers
        duration_min - duration of the activity in minutes
        activity_name - the title
        """
        payload = {
            "activityTypeDTO": {"typeKey": type_key},
            "accessControlRuleDTO": {"typeId": 2, "typeKey": "private"},
            "timeZoneUnitDTO": {"unitKey": timezone},
            "activityName": activity_name,
            "metadataDTO": {
                "autoCalcCalories": True,
            },
            "summaryDTO": {
                "startTimeLocal": start_datetime,
                "distance": distance_km * 1000,
                "duration": duration_min * 60,
            },
        }
        return self.create_manual_activity_from_json(payload)

    def get_last_activity(self):
        """Return last activity."""

        activities = self.get_activities(0, 1)
        if activities:
            return activities[-1]

        return None

    def upload_activity(self, activity_path: str):
        """Upload activity in fit format from file."""
        # This code is borrowed from python-garminconnect-enhanced ;-)

        # Validate input
        if not activity_path:
            raise ValueError("activity_path cannot be empty")

        if not isinstance(activity_path, str):
            raise ValueError("activity_path must be a string")

        # Check if file exists
        if not os.path.exists(activity_path):
            raise FileNotFoundError(f"File not found: {activity_path}")

        # Check if it's actually a file
        if not os.path.isfile(activity_path):
            raise ValueError(f"Path is not a file: {activity_path}")

        file_base_name = os.path.basename(activity_path)

        if not file_base_name:
            raise ValueError("Invalid file path - no filename found")

        # More robust extension checking
        file_parts = file_base_name.split(".")
        if len(file_parts) < 2:
            raise GarminConnectInvalidFileFormatError(
                f"File has no extension: {activity_path}"
            )

        file_extension = file_parts[-1]
        allowed_file_extension = (
            file_extension.upper() in Garmin.ActivityUploadFormat.__members__
        )

        if allowed_file_extension:
            try:
                # Use context manager for file handling
                with open(activity_path, "rb") as file_handle:
                    files = {
                        "file": (file_base_name, file_handle.read()),
                    }
                    url = self.garmin_connect_upload
                    return self.garth.post("connectapi", url, files=files, api=True)
            except OSError as e:
                raise GarminConnectConnectionError(f"Failed to read file {activity_path}: {e}") from e
        else:
            allowed_formats = ", ".join(Garmin.ActivityUploadFormat.__members__.keys())
            raise GarminConnectInvalidFileFormatError(
                f"Invalid file format '{file_extension}'. Allowed formats: {allowed_formats}"
            )

    def delete_activity(self, activity_id):
        """Delete activity with specified id"""

        url = f"{self.garmin_connect_delete_activity_url}/{activity_id}"
        logger.debug("Deleting activity with id %s", activity_id)

        return self.garth.request(
            "DELETE",
            "connectapi",
            url,
            api=True,
        )

    def get_activities_by_date(
        self, startdate, enddate=None, activitytype=None, sortorder=None
    ):
        """
        Fetch available activities between specific dates
        :param startdate: String in the format YYYY-MM-DD
        :param enddate: (Optional) String in the format YYYY-MM-DD
        :param activitytype: (Optional) Type of activity you are searching
                             Possible values are [cycling, running, swimming,
                             multi_sport, fitness_equipment, hiking, walking, other]
        :param sortorder: (Optional) sorting direction. By default, Garmin uses descending order by startLocal field.
                          Use "asc" to get activities from oldest to newest.
        :return: list of JSON activities
        """

        activities = []
        start = 0
        limit = 20
        # mimicking the behavior of the web interface that fetches
        # 20 activities at a time
        # and automatically loads more on scroll
        url = self.garmin_connect_activities
        params = {
            "startDate": str(startdate),
            "start": str(start),
            "limit": str(limit),
        }
        if enddate:
            params["endDate"] = str(enddate)
        if activitytype:
            params["activityType"] = str(activitytype)
        if sortorder:
            params["sortOrder"] = str(sortorder)

        logger.debug(
            f"Requesting activities by date from {startdate} to {enddate}"
        )
        while True:
            params["start"] = str(start)
            logger.debug(f"Requesting activities {start} to {start+limit}")
            act = self.connectapi(url, params=params)
            if act:
                activities.extend(act)
                start = start + limit
            else:
                break

        return activities

    def get_progress_summary_between_dates(
        self, startdate, enddate, metric="distance", groupbyactivities=True
    ):
        """
        Fetch progress summary data between specific dates
        :param startdate: String in the format YYYY-MM-DD
        :param enddate: String in the format YYYY-MM-DD
        :param metric: metric to be calculated in the summary:
            "elevationGain", "duration", "distance", "movingDuration"
        :param groupbyactivities: group the summary by activity type
        :return: list of JSON activities with their aggregated progress summary
        """

        url = self.garmin_connect_fitnessstats
        params = {
            "startDate": str(startdate),
            "endDate": str(enddate),
            "aggregation": "lifetime",
            "groupByParentActivityType": str(groupbyactivities),
            "metric": str(metric),
        }

        logger.debug(
            f"Requesting fitnessstats by date from {startdate} to {enddate}"
        )
        return self.connectapi(url, params=params)

    def get_activity_types(self):
        url = self.garmin_connect_activity_types
        logger.debug("Requesting activity types")
        return self.connectapi(url)

    def get_goals(self, status="active", start=1, limit=30):
        """
        Fetch all goals based on status
        :param status: Status of goals (valid options are "active", "future", or "past")
        :type status: str
        :param start: Initial goal index
        :type start: int
        :param limit: Pagination limit when retrieving goals
        :type limit: int
        :return: list of goals in JSON format
        """

        goals = []
        url = self.garmin_connect_goals_url
        params = {
            "status": status,
            "start": str(start),
            "limit": str(limit),
            "sortOrder": "asc",
        }

        logger.debug(f"Requesting {status} goals")
        while True:
            params["start"] = str(start)
            logger.debug(
                f"Requesting {status} goals {start} to {start + limit - 1}"
            )
            goals_json = self.connectapi(url, params=params)
            if goals_json:
                goals.extend(goals_json)
                start = start + limit
            else:
                break

        return goals

    def get_gear(self, userProfileNumber):
        """Return all user gear."""
        url = f"{self.garmin_connect_gear}?userProfilePk={userProfileNumber}"
        logger.debug("Requesting gear for user %s", userProfileNumber)

        return self.connectapi(url)

    def get_gear_stats(self, gearUUID):
        url = f"{self.garmin_connect_gear_baseurl}stats/{gearUUID}"
        logger.debug("Requesting gear stats for gearUUID %s", gearUUID)
        return self.connectapi(url)

    def get_gear_defaults(self, userProfileNumber):
        url = (
            f"{self.garmin_connect_gear_baseurl}user/"
            f"{userProfileNumber}/activityTypes"
        )
        logger.debug("Requesting gear for user %s", userProfileNumber)
        return self.connectapi(url)

    def set_gear_default(self, activityType, gearUUID, defaultGear=True):
        defaultGearString = "/default/true" if defaultGear else ""
        method_override = "PUT" if defaultGear else "DELETE"
        url = (
            f"{self.garmin_connect_gear_baseurl}{gearUUID}/"
            f"activityType/{activityType}{defaultGearString}"
        )
        return self.garth.request(method_override, "connectapi", url, api=True)

    class ActivityDownloadFormat(Enum):
        """Activity variables."""

        ORIGINAL = auto()
        TCX = auto()
        GPX = auto()
        KML = auto()
        CSV = auto()

    class ActivityUploadFormat(Enum):
        FIT = auto()
        GPX = auto()
        TCX = auto()

    def download_activity(
        self, activity_id, dl_fmt=ActivityDownloadFormat.TCX
    ):
        """
        Downloads activity in requested format and returns the raw bytes. For
        "Original" will return the zip file content, up to user to extract it.
        "CSV" will return a csv of the splits.
        """
        activity_id = str(activity_id)
        urls = {
            Garmin.ActivityDownloadFormat.ORIGINAL: f"{self.garmin_connect_fit_download}/{activity_id}",  # noqa
            Garmin.ActivityDownloadFormat.TCX: f"{self.garmin_connect_tcx_download}/{activity_id}",  # noqa
            Garmin.ActivityDownloadFormat.GPX: f"{self.garmin_connect_gpx_download}/{activity_id}",  # noqa
            Garmin.ActivityDownloadFormat.KML: f"{self.garmin_connect_kml_download}/{activity_id}",  # noqa
            Garmin.ActivityDownloadFormat.CSV: f"{self.garmin_connect_csv_download}/{activity_id}",  # noqa
        }
        if dl_fmt not in urls:
            raise ValueError(f"Unexpected value {dl_fmt} for dl_fmt")
        url = urls[dl_fmt]

        logger.debug("Downloading activities from %s", url)

        return self.download(url)

    def get_activity_splits(self, activity_id):
        """Return activity splits."""

        activity_id = str(activity_id)
        url = f"{self.garmin_connect_activity}/{activity_id}/splits"
        logger.debug("Requesting splits for activity id %s", activity_id)

        return self.connectapi(url)

    def get_activity_typed_splits(self, activity_id):
        """Return typed activity splits. Contains similar info to `get_activity_splits`, but for certain activity types
        (e.g., Bouldering), this contains more detail."""

        activity_id = str(activity_id)
        url = f"{self.garmin_connect_activity}/{activity_id}/typedsplits"
        logger.debug("Requesting typed splits for activity id %s", activity_id)

        return self.connectapi(url)

    def get_activity_split_summaries(self, activity_id):
        """Return activity split summaries."""

        activity_id = str(activity_id)
        url = f"{self.garmin_connect_activity}/{activity_id}/split_summaries"
        logger.debug(
            "Requesting split summaries for activity id %s", activity_id
        )

        return self.connectapi(url)

    def get_activity_weather(self, activity_id):
        """Return activity weather."""

        activity_id = str(activity_id)
        url = f"{self.garmin_connect_activity}/{activity_id}/weather"
        logger.debug("Requesting weather for activity id %s", activity_id)

        return self.connectapi(url)

    def get_activity_hr_in_timezones(self, activity_id):
        """Return activity heartrate in timezones."""

        activity_id = str(activity_id)
        url = f"{self.garmin_connect_activity}/{activity_id}/hrTimeInZones"
        logger.debug(
            "Requesting split summaries for activity id %s", activity_id
        )

        return self.connectapi(url)

    def get_activity(self, activity_id):
        """Return activity summary, including basic splits."""

        activity_id = str(activity_id)
        url = f"{self.garmin_connect_activity}/{activity_id}"
        logger.debug(
            "Requesting activity summary data for activity id %s", activity_id
        )

        return self.connectapi(url)

    def get_activity_details(self, activity_id, maxchart=2000, maxpoly=4000):
        """Return activity details."""

        activity_id = str(activity_id)
        params = {
            "maxChartSize": str(maxchart),
            "maxPolylineSize": str(maxpoly),
        }
        url = f"{self.garmin_connect_activity}/{activity_id}/details"
        logger.debug("Requesting details for activity id %s", activity_id)

        return self.connectapi(url, params=params)

    def get_activity_exercise_sets(self, activity_id):
        """Return activity exercise sets."""

        activity_id = str(activity_id)
        url = f"{self.garmin_connect_activity}/{activity_id}/exerciseSets"
        logger.debug(
            "Requesting exercise sets for activity id %s", activity_id
        )

        return self.connectapi(url)

    def get_activity_gear(self, activity_id):
        """Return gears used for activity id."""

        activity_id = str(activity_id)
        params = {
            "activityId": str(activity_id),
        }
        url = self.garmin_connect_gear
        logger.debug("Requesting gear for activity_id %s", activity_id)

        return self.connectapi(url, params=params)

    def get_gear_ativities(self, gearUUID, limit=9999):
        """Return activities where gear uuid was used.
        :param gearUUID: UUID of the gear to get activities for
        :param limit: Maximum number of activities to return (default: 9999)
        :return: List of activities where the specified gear was used
        """
        gearUUID = str(gearUUID)

        url = f"{self.garmin_connect_activities_baseurl}{gearUUID}/gear?start=0&limit={limit}"
        logger.debug("Requesting activities for gearUUID %s", gearUUID)

        return self.connectapi(url)

    def get_user_profile(self):
        """Get all users settings."""

        url = self.garmin_connect_user_settings_url
        logger.debug("Requesting user profile.")

        return self.connectapi(url)

    def get_userprofile_settings(self):
        """Get user settings."""

        url = self.garmin_connect_userprofile_settings_url
        logger.debug("Getting userprofile settings")

        return self.connectapi(url)

    def request_reload(self, cdate: str):
        """
        Request reload of data for a specific date. This is necessary because
        Garmin offloads older data.
        """

        url = f"{self.garmin_request_reload_url}/{cdate}"
        logger.debug(f"Requesting reload of data for {cdate}.")

        return self.garth.post("connectapi", url, api=True)

    def get_workouts(self, start=0, end=100):
        """Return workouts from start till end."""

        url = f"{self.garmin_workouts}/workouts"
        logger.debug(f"Requesting workouts from {start}-{end}")
        params = {"start": start, "limit": end}
        return self.connectapi(url, params=params)

    def get_workout_by_id(self, workout_id):
        """Return workout by id."""

        url = f"{self.garmin_workouts}/workout/{workout_id}"
        return self.connectapi(url)

    def download_workout(self, workout_id):
        """Download workout by id."""

        url = f"{self.garmin_workouts}/workout/FIT/{workout_id}"
        logger.debug("Downloading workout from %s", url)

        return self.download(url)

    def upload_workout(self, workout_json: str):
        """Upload workout using json data."""

        url = f"{self.garmin_workouts}/workout"
        logger.debug("Uploading workout using %s", url)

        return self.garth.post("connectapi", url, json=workout_json, api=True)

    def get_menstrual_data_for_date(self, fordate: str):
        """Return menstrual data for date."""

        url = f"{self.garmin_connect_menstrual_dayview_url}/{fordate}"
        logger.debug(f"Requesting menstrual data for date {fordate}")

        return self.connectapi(url)

    def get_menstrual_calendar_data(self, startdate: str, enddate: str):
        """Return summaries of cycles that have days between startdate and enddate."""

        url = f"{self.garmin_connect_menstrual_calendar_url}/{startdate}/{enddate}"
        logger.debug(
            f"Requesting menstrual data for dates {startdate} through {enddate}"
        )

        return self.connectapi(url)

    def get_pregnancy_summary(self):
        """Return snapshot of pregnancy data"""

        url = f"{self.garmin_connect_pregnancy_snapshot_url}"
        logger.debug("Requesting pregnancy snapshot data")

        return self.connectapi(url)

    def query_garmin_graphql(self, query: dict):
        """Returns the results of a POST request to the Garmin GraphQL Endpoints.
        Requires a GraphQL structured query.  See {TBD} for examples.
        """

        logger.debug(f"Querying Garmin GraphQL Endpoint with query: {query}")

        return self.garth.post(
            "connectapi", self.garmin_graphql_endpoint, json=query
        ).json()

    def logout(self):
        """Log user out of session."""

        logger.error(
            "Deprecated: Alternative is to delete the login tokens to logout."
        )


class GarminConnectConnectionError(Exception):
    """Raised when communication ended in error."""


class GarminConnectTooManyRequestsError(Exception):
    """Raised when rate limit is exceeded."""


class GarminConnectAuthenticationError(Exception):
    """Raised when authentication is failed."""


class GarminConnectInvalidFileFormatError(Exception):
    """Raised when an invalid file format is passed to upload."""<|MERGE_RESOLUTION|>--- conflicted
+++ resolved
@@ -139,9 +139,6 @@
         )
         self.garmin_connect_adhoc_challenges_url = (
             "/adhocchallenge-service/adHocChallenge/historical"
-        )
-        self.garmin_connect_adhoc_challenge_url = (
-            "/adhocchallenge-service/adHocChallenge/"
         )
         self.garmin_connect_badge_challenges_url = (
             "/badgechallenge-service/badgeChallenge/completed"
@@ -1016,11 +1013,7 @@
 
         return self.connectapi(url)
 
-<<<<<<< HEAD
-    def get_earned_badges(self) -> dict[str, Any]:
-=======
-    def get_earned_badges(self) -> List[Dict[str, Any]]:
->>>>>>> 0caa04a5
+    def get_earned_badges(self) -> list[Dict[str, Any]]:
         """Return earned badges for current user."""
 
         url = self.garmin_connect_earned_badges_url
@@ -1028,9 +1021,6 @@
 
         return self.connectapi(url)
 
-<<<<<<< HEAD
-    def get_adhoc_challenges(self, start, limit) -> dict[str, Any]:
-=======
     def get_available_badges(self) -> list[dict]:
         """Return available badges for current user."""
 
@@ -1078,8 +1068,7 @@
         )
         return list(combined.values())
 
-    def get_adhoc_challenges(self, start, limit) -> Dict[str, Any]:
->>>>>>> 0caa04a5
+    def get_adhoc_challenges(self, start, limit) -> dict[str, Any]:
         """Return adhoc challenges for current user."""
 
         url = self.garmin_connect_adhoc_challenges_url
